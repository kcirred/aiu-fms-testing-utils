--- conflicted
+++ resolved
@@ -7,18 +7,16 @@
 import time
 
 # Third Party
-<<<<<<< HEAD
+
 from aiu_fms_testing_utils.utils.aiu_setup import dprint, rank, world_size
-from fms.utils.tokenizers import BaseTokenizer
-=======
-from aiu_fms_testing_utils.utils.aiu_setup import dprint
 from transformers.tokenization_utils_base import PreTrainedTokenizerBase
->>>>>>> f1f397ef
+
 from fms.utils.generation import pad_input_ids
 import torch
 import torch.nn as nn
 import math
 import contextlib
+import warnings
 
 
 @contextlib.contextmanager
@@ -45,8 +43,6 @@
                 continue
             torch.distributed.barrier()
         dprint("Stagger: All Complete")
-
-import warnings
 
 
 def warmup_model(
