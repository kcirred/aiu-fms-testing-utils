import torch
import torch.nn as nn
import time
from fms.utils.tokenizers import BaseTokenizer
from fms.utils.generation import generate
from aiu_fms_testing_utils.utils.aiu_setup import dprint
from typing import Optional, List, Tuple
import os
import requests
import json
import random

<<<<<<< HEAD
def warmup_model(model: nn.Module, input_ids: torch.Tensor, max_new_tokens: int, **padding_kwargs):
    import torch_sendnn

    dprint("AIU warmup")
    pt_compile_model_time = time.time()
    extra_kwargs = {**padding_kwargs, "only_last_token": True}
    with torch_sendnn.warmup_mode():
        generate(model, input_ids, max_new_tokens=max_new_tokens, max_seq_len=model.config.max_expected_seq_len, use_cache=True, do_sample=False, contiguous_cache=True, extra_kwargs=extra_kwargs)
=======
def warmup_model(model: nn.Module, input_ids: torch.Tensor, max_new_tokens: int, compile_dynamic_sendnn = False, **padding_kwargs):
    from torch_sendnn import torch_sendnn
    dprint("AIU warmup")
    pt_compile_model_time = time.time()
    extra_kwargs = {**padding_kwargs, "only_last_token": True}
    max_new_tokens_warmup = max_new_tokens
    if compile_dynamic_sendnn:
        max_new_tokens_warmup = 2
    generate(model, input_ids, max_new_tokens=max_new_tokens_warmup, max_seq_len=model.config.max_expected_seq_len, use_cache=True, do_sample=False, contiguous_cache=True, extra_kwargs=extra_kwargs)
>>>>>>> b882a647
    pt_compile_model_time = time.time() - pt_compile_model_time
    dprint(f"PT compile complete, took {pt_compile_model_time:.3f}s")

def ids_for_prompt(prompt, tokenizer):
    tokens = tokenizer.tokenize(prompt)
    ids = tokenizer.convert_tokens_to_ids(tokens)
    if tokenizer.bos_token_id != tokenizer.eos_token_id:
        ids = [tokenizer.bos_token_id] + ids
    ids = torch.tensor(ids, dtype=torch.long, device="cpu")
    return ids

def __download_file(url, filename):
    try:
        response = requests.get(url, stream=True)
        response.raise_for_status()
        
        with open(filename, 'wb') as file:
            for chunk in response.iter_content(chunk_size=8192):
                file.write(chunk)
        print(f"Successfully downloaded {filename}")
    
    except requests.exceptions.RequestException as e:
        print(f"An error occurred: {e}")

def __sample_requests(
    prompt_list: List[str], 
    num_requests: int,
    tokenizer: BaseTokenizer,
    prompt_length_min: int = 32,
    prompt_length_max: int = 64,
    seed: Optional[int] = None
):
    # Shuffle the dataset.
    if seed is not None:
        random.Random(seed).shuffle(prompt_list)

    # Filter out sequences that are too long or too short
    filtered_dataset: List[Tuple[str, int, int]] = []
    for i in range(len(prompt_list)):
        if len(filtered_dataset) == num_requests:
            break

        # Tokenize the prompts and completions.
        prompt = prompt_list[i]
        prompt_token_ids = ids_for_prompt(prompt, tokenizer)
        
        prompt_len = len(prompt_token_ids)
        if prompt_len < prompt_length_min or prompt_len > prompt_length_max:
            # Prune too short or too long sequences.
            continue
        filtered_dataset.append((prompt, prompt_len))
    
    return filtered_dataset
    


def sample_sharegpt_requests(
    dataset_path: str,
    num_requests: int,
    tokenizer: BaseTokenizer,
    prompt_length_min: int = 32,
    prompt_length_max: int = 64,
    seed: Optional[int] = None
) -> List[Tuple[str, int]]:
    if not os.path.exists(dataset_path):
        print("downloading share-gpt dataset as it does not exist")
        __download_file("https://huggingface.co/datasets/anon8231489123/ShareGPT_Vicuna_unfiltered/resolve/main/ShareGPT_V3_unfiltered_cleaned_split.json", dataset_path)

    # Load the dataset.
    with open(dataset_path, encoding='utf-8') as f:
        dataset = json.load(f)
    # Filter out the conversations with less than 2 turns.
    dataset = [data for data in dataset if len(data["conversations"]) >= 2]
    dataset = [data["conversations"][0]["value"] for data in dataset]
    
    return __sample_requests(dataset, num_requests, tokenizer, prompt_length_min, prompt_length_max, seed)

def sample_squad_v2_qa_requests(
    dataset_path: str,
    num_requests: int, 
    tokenizer: BaseTokenizer, 
    prompt_length_min: int = 32, 
    prompt_length_max: int = 64, 
    seed: Optional[int] = None
) -> List[Tuple[str, int]]:
    from datasets import load_dataset

    if os.path.exists(dataset_path):
        ds = load_dataset(dataset_path)['train']
    else:
        ds = load_dataset("rajpurkar/squad_v2", cache_dir=dataset_path)['train']
        
    
    ds = [f"{data['context']}\n{data['question']}" for data in ds]

    return __sample_requests(ds, num_requests, tokenizer, prompt_length_min, prompt_length_max, seed)
    
<|MERGE_RESOLUTION|>--- conflicted
+++ resolved
@@ -10,16 +10,6 @@
 import json
 import random
 
-<<<<<<< HEAD
-def warmup_model(model: nn.Module, input_ids: torch.Tensor, max_new_tokens: int, **padding_kwargs):
-    import torch_sendnn
-
-    dprint("AIU warmup")
-    pt_compile_model_time = time.time()
-    extra_kwargs = {**padding_kwargs, "only_last_token": True}
-    with torch_sendnn.warmup_mode():
-        generate(model, input_ids, max_new_tokens=max_new_tokens, max_seq_len=model.config.max_expected_seq_len, use_cache=True, do_sample=False, contiguous_cache=True, extra_kwargs=extra_kwargs)
-=======
 def warmup_model(model: nn.Module, input_ids: torch.Tensor, max_new_tokens: int, compile_dynamic_sendnn = False, **padding_kwargs):
     from torch_sendnn import torch_sendnn
     dprint("AIU warmup")
@@ -28,8 +18,8 @@
     max_new_tokens_warmup = max_new_tokens
     if compile_dynamic_sendnn:
         max_new_tokens_warmup = 2
-    generate(model, input_ids, max_new_tokens=max_new_tokens_warmup, max_seq_len=model.config.max_expected_seq_len, use_cache=True, do_sample=False, contiguous_cache=True, extra_kwargs=extra_kwargs)
->>>>>>> b882a647
+    with torch_sendnn.warmup_mode():
+        generate(model, input_ids, max_new_tokens=max_new_tokens, max_seq_len=model.config.max_expected_seq_len, use_cache=True, do_sample=False, contiguous_cache=True, extra_kwargs=extra_kwargs)
     pt_compile_model_time = time.time() - pt_compile_model_time
     dprint(f"PT compile complete, took {pt_compile_model_time:.3f}s")
 
