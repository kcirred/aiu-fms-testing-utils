--- conflicted
+++ resolved
@@ -255,11 +255,7 @@
     enforce_sizes: List[int] | None = None,
     truncation: bool = False,
     pad_multiple: int = 64,
-<<<<<<< HEAD
-    _cached_dataset_key: Optional[str] = None
-=======
     _cached_dataset_key: Optional[str] = None,
->>>>>>> 12a276f3
 ):
     """
     Shuffles dataset, tokenizes the prompts and then filters.
@@ -316,14 +312,10 @@
             stacklevel=2,
         )
 
-<<<<<<< HEAD
-    if _cached_dataset_key is not None and _cached_dataset_key in __cached_encoded_datasets:
-=======
     if (
         _cached_dataset_key is not None
         and _cached_dataset_key in __cached_encoded_datasets
     ):
->>>>>>> 12a276f3
         dataset = __cached_encoded_datasets[_cached_dataset_key]
     else:
         # Loop to check create filtered dataset
@@ -331,18 +323,6 @@
             # Tokenize the prompts and completions.
             prompt = prompt_list[i]
             prompt_token_ids = tokenizer.encode(prompt, return_tensors="pt").squeeze(0)
-<<<<<<< HEAD
-
-            prompt_len = len(prompt_token_ids)
-
-            dataset.append((prompt, prompt_len))
-
-        dataset.sort(key=lambda tuple: tuple[1])
-        __cached_encoded_datasets[_cached_dataset_key] = dataset
-    
-    # only keep values that are required
-    dataset = [r for r in dataset if r[1] >= prompt_length_min and r[1] <= prompt_length_max]
-=======
 
             prompt_len = len(prompt_token_ids)
 
@@ -355,7 +335,6 @@
     dataset = [
         r for r in dataset if r[1] >= prompt_length_min and r[1] <= prompt_length_max
     ]
->>>>>>> 12a276f3
 
     pad_size_dict: dict[int, int] = {}
     for _, prompt_len in dataset:
@@ -555,11 +534,7 @@
         enforce_sizes,
         truncation,
         pad_multiple,
-<<<<<<< HEAD
-        _cached_dataset_key=dataset_path
-=======
         _cached_dataset_key=dataset_path,
->>>>>>> 12a276f3
     )
 
 
