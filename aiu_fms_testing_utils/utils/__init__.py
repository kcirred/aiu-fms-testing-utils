# Standard
from typing import Optional, List, Tuple
import json
import os
import random
import requests
import time

# Third Party
from aiu_fms_testing_utils.utils.aiu_setup import dprint
from fms.utils.tokenizers import BaseTokenizer
import torch
import torch.nn as nn

<<<<<<< HEAD

def warmup_model(
    model: nn.Module,
    input_ids: torch.Tensor,
    max_new_tokens: int,
    compile_dynamic_sendnn: bool = False,
    attn_type="sdpa",
    use_cache: bool = True,
    **padding_kwargs
):
=======
def warmup_model(model: nn.Module, input_ids: torch.Tensor, max_new_tokens: int, compile_dynamic_sendnn = False, use_cache: bool = True, **extra_kwargs):
>>>>>>> ae77c06e
    import torch_sendnn
    attention_specific_kwargs = {}
    attn_name = extra_kwargs["attn_name"]
    if "paged" in attn_name:
        from aiu_fms_testing_utils.utils.paged import generate, adjust_inputs_to_batch
    else:
        # TODO: Add a unified generation dependent on attn_type
        from fms.utils.generation import generate
        attention_specific_kwargs["contiguous_cache"] = True

    dprint("AIU warmup")
    pt_compile_model_time = time.time()

    # adjust inputs depending on attn_type and dynamic shapes
    _warmup_input_ids = input_ids
    _extra_kwargs = extra_kwargs
    _max_new_tokens = max_new_tokens
    if compile_dynamic_sendnn:
        _max_new_tokens = 2
        # always warmup with batch size 2 when using attn_type=paged
<<<<<<< HEAD
        if attn_type == "paged":
            _warmup_input_ids, _padding_kwargs = adjust_inputs_to_batch(
                input_ids,
                **padding_kwargs,
            )
=======
        if "paged" in attn_name:
            _warmup_input_ids, _extra_kwargs = adjust_inputs_to_batch(input_ids, **extra_kwargs)
>>>>>>> ae77c06e

    extra_kwargs = {**_extra_kwargs, "only_last_token": "paged" not in attn_name}

    with torch_sendnn.warmup_mode():
<<<<<<< HEAD
        generate(
            model,
            _warmup_input_ids,
            max_new_tokens=_max_new_tokens,
            use_cache=use_cache,
            do_sample=False,
            extra_kwargs=extra_kwargs,
            **attention_specific_kwargs,
        )
=======
        generate(model, _warmup_input_ids, max_new_tokens=_max_new_tokens, do_sample=False, use_cache=use_cache, extra_kwargs=extra_kwargs, **attention_specific_kwargs)
>>>>>>> ae77c06e
    pt_compile_model_time = time.time() - pt_compile_model_time
    dprint(f"PT compile complete, took {pt_compile_model_time:.3f}s")

def ids_for_prompt(prompt, tokenizer):
    tokens = tokenizer.tokenize(prompt)
    ids = tokenizer.convert_tokens_to_ids(tokens)
    if tokenizer.bos_token_id != tokenizer.eos_token_id:
        ids = [tokenizer.bos_token_id] + ids
    ids = torch.tensor(ids, dtype=torch.long, device="cpu")
    return ids

def __download_file(url, filename):
    try:
        response = requests.get(url, stream=True)
        response.raise_for_status()

        with open(filename, 'wb') as file:
            for chunk in response.iter_content(chunk_size=8192):
                file.write(chunk)
        print(f"Successfully downloaded {filename}")

    except requests.exceptions.RequestException as e:
        print(f"An error occurred: {e}")

def __sample_requests(
    prompt_list: List[str],
    num_requests: int,
    tokenizer: BaseTokenizer,
    prompt_length_min: int = 32,
    prompt_length_max: int = 64,
    seed: Optional[int] = None
):
    # Shuffle the dataset.
    if seed is not None:
        random.Random(seed).shuffle(prompt_list)

    # Filter out sequences that are too long or too short
    filtered_dataset: List[Tuple[str, int, int]] = []
    for i in range(len(prompt_list)):
        if len(filtered_dataset) == num_requests:
            break

        # Tokenize the prompts and completions.
        prompt = prompt_list[i]
        prompt_token_ids = ids_for_prompt(prompt, tokenizer)

        prompt_len = len(prompt_token_ids)
        if prompt_len < prompt_length_min or prompt_len > prompt_length_max:
            # Prune too short or too long sequences.
            continue
        filtered_dataset.append((prompt, prompt_len))

    return filtered_dataset

def sample_sharegpt_requests(
    dataset_path: str,
    num_requests: int,
    tokenizer: BaseTokenizer,
    prompt_length_min: int = 32,
    prompt_length_max: int = 64,
    seed: Optional[int] = None
) -> List[Tuple[str, int]]:
    if not os.path.exists(dataset_path):
        print("downloading share-gpt dataset as it does not exist")
        __download_file("https://huggingface.co/datasets/anon8231489123/ShareGPT_Vicuna_unfiltered/resolve/main/ShareGPT_V3_unfiltered_cleaned_split.json", dataset_path)

    # Load the dataset.
    with open(dataset_path, encoding='utf-8') as f:
        dataset = json.load(f)
    # Filter out the conversations with less than 2 turns.
    dataset = [data for data in dataset if len(data["conversations"]) >= 2]
    dataset = [data["conversations"][0]["value"] for data in dataset]

    return __sample_requests(
        dataset,
        num_requests,
        tokenizer,
        prompt_length_min,
        prompt_length_max,
        seed,
    )

def sample_squad_v2_qa_requests(
    dataset_path: str,
    num_requests: int,
    tokenizer: BaseTokenizer,
    prompt_length_min: int = 32,
    prompt_length_max: int = 64,
    seed: Optional[int] = None
) -> List[Tuple[str, int]]:
    from datasets import load_dataset

    if os.path.exists(dataset_path):
        ds = load_dataset(dataset_path)['train']
    else:
        ds = load_dataset("rajpurkar/squad_v2", cache_dir=dataset_path)['train']

    ds = [f"{data['context']}\n{data['question']}" for data in ds]

    return __sample_requests(
        ds,
        num_requests,
        tokenizer,
        prompt_length_min,
        prompt_length_max,
        seed,
    )<|MERGE_RESOLUTION|>--- conflicted
+++ resolved
@@ -12,20 +12,15 @@
 import torch
 import torch.nn as nn
 
-<<<<<<< HEAD
 
 def warmup_model(
     model: nn.Module,
     input_ids: torch.Tensor,
     max_new_tokens: int,
     compile_dynamic_sendnn: bool = False,
-    attn_type="sdpa",
     use_cache: bool = True,
-    **padding_kwargs
+    **extra_kwargs
 ):
-=======
-def warmup_model(model: nn.Module, input_ids: torch.Tensor, max_new_tokens: int, compile_dynamic_sendnn = False, use_cache: bool = True, **extra_kwargs):
->>>>>>> ae77c06e
     import torch_sendnn
     attention_specific_kwargs = {}
     attn_name = extra_kwargs["attn_name"]
@@ -46,33 +41,24 @@
     if compile_dynamic_sendnn:
         _max_new_tokens = 2
         # always warmup with batch size 2 when using attn_type=paged
-<<<<<<< HEAD
-        if attn_type == "paged":
-            _warmup_input_ids, _padding_kwargs = adjust_inputs_to_batch(
+        if "paged" in attn_name:
+            _warmup_input_ids, _extra_kwargs = adjust_inputs_to_batch(
                 input_ids,
-                **padding_kwargs,
+                **extra_kwargs,
             )
-=======
-        if "paged" in attn_name:
-            _warmup_input_ids, _extra_kwargs = adjust_inputs_to_batch(input_ids, **extra_kwargs)
->>>>>>> ae77c06e
 
     extra_kwargs = {**_extra_kwargs, "only_last_token": "paged" not in attn_name}
 
     with torch_sendnn.warmup_mode():
-<<<<<<< HEAD
         generate(
             model,
             _warmup_input_ids,
             max_new_tokens=_max_new_tokens,
+            do_sample=False,
             use_cache=use_cache,
-            do_sample=False,
             extra_kwargs=extra_kwargs,
             **attention_specific_kwargs,
         )
-=======
-        generate(model, _warmup_input_ids, max_new_tokens=_max_new_tokens, do_sample=False, use_cache=use_cache, extra_kwargs=extra_kwargs, **attention_specific_kwargs)
->>>>>>> ae77c06e
     pt_compile_model_time = time.time() - pt_compile_model_time
     dprint(f"PT compile complete, took {pt_compile_model_time:.3f}s")
 
