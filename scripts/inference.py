--- conflicted
+++ resolved
@@ -714,12 +714,8 @@
     dprint(f"compilation warmup")
     pt_compile_model_time = time.time()
     if args.device_type == "aiu":  # only run warmup for AIU, no need for senulator
-<<<<<<< HEAD
         for cache in use_cache:
-            warmup_model(model, ids, args.max_new_tokens, args.compile_dynamic_sendnn, use_cache=cache, **extra_generation_kwargs)
-=======
-        warmup_model(model, ids, args.max_new_tokens, args.compile_dynamic_sendnn, attn_type=args.attention_type, **extra_generation_kwargs)
->>>>>>> 4619e62d
+            warmup_model(model, ids, args.max_new_tokens, args.compile_dynamic_sendnn, attn_type=args.attention_type, **extra_generation_kwargs)
         aiu_warmup_time = time.time()
         for sample, cache in itertools.product(do_sample, use_cache):
             infer(cache, sample, True)
