import argparse
import ast
import os

import torch
from torch import distributed as dist
from aiu_fms_testing_utils.testing.validation import (
    capture_level_1_metrics,
    extract_validation_information,
    LogitsExtractorHook,
    get_default_validation_prefix,
    load_validation_information,
    print_failed_cases,
    validate_level_0,
    GoldenTokenHook,
    top_k_loss_calculator,
)
from aiu_fms_testing_utils.utils import sample_sharegpt_requests
from fms.models import get_model
from fms.utils.generation import pad_input_ids
from transformers import AutoTokenizer

parser = argparse.ArgumentParser(
    description="Script to determine a reasonable logits loss threshold when testing with aiu"
)
parser.add_argument(
    "--architecture",
    type=str,
    help="The model architecture to benchmark",
)
parser.add_argument(
    "--variant",
    type=str,
    default=None,
    help="The model variant (configuration) to benchmark. E.g. 7b, 13b, 70b.",
)
parser.add_argument(
    "--model_path",
    type=str,
    help="Path to the directory containing LLaMa weights (.pth files sharded by tensor parallel rank, not HF weights)",
)
parser.add_argument(
    "--model_source",
    type=str,
    help="Source of the checkpoint. E.g. 'meta', 'hf', None",
)
parser.add_argument(
    "--tokenizer",
    type=str,
    required=True,
    help="Path to the tokenizer (e.g. ~/tokenizer.model)",
)
parser.add_argument(
    "--default_dtype",
    type=str,
    default=None,
    choices=["bf16", "fp16", "fp32"],
    help="If set to one of the choices, overrides the model checkpoint weight format by setting the default pytorch format",
)
parser.add_argument(
    "--batch_size",
    type=int,
    default=1,
    help="size of input batch",
)
parser.add_argument(
    "--min_pad_length",
    type=int,
    help="Pad inputs to a minimum specified length. If any prompt is larger than the specified length, padding will be determined by the largest prompt",
    default=0,
)
parser.add_argument(
    "--max_new_tokens",
    type=int,
    help="max number of generated tokens",
    default=100,
)
parser.add_argument(
    "--sharegpt_path",
    type=str,
    help="path to sharegpt data json",
)
parser.add_argument(
    "--output_dir",
    type=str,
    help="output directory",
)
parser.add_argument(
    "--topk_per_token",
    type=int,
    help="top k values per token to generate loss on",
    default=20,
)
parser.add_argument(
    "--num_test_tokens_per_sequence",
    type=int,
    help="number of tokens in test. For instance, if max_new_tokens=128 and num_test_tokens_per_sequence=256, this means we will generate data over 2 sample prompts. If not set, will be set to max_new_tokens",
    default=None,
)
parser.add_argument(
    "--extra_get_model_kwargs",
    nargs="*",
    default={},
    help="Use this to override model configuration values to get model. Example: --extra_get_model_kwargs nlayers=2,...",
)
parser.add_argument(
    "--distributed",
    action="store_true",
    help="This is a distributed job (multiple instances run with RANK+WORLD_SIZE)",
)
parser.add_argument(
    "--skip_computation",
    action="store_true",
    help="Set this if the output is already assumed to be computed and would like to regenerate metrics without model loading or computation",
)
local_rank = int(os.getenv("LOCAL_RANK", 0))
world_size = int(os.getenv("WORLD_SIZE", 1))
args = parser.parse_args()

if args.distributed:
    dist.init_process_group()
    distr_param = "tp"
    torch.cuda.set_device(local_rank)
else:
    distr_param = None

extra_get_model_kwargs = {}
for a in args.extra_get_model_kwargs:
    a_split = a.split("=")
    try:
        extra_get_model_kwargs[a_split[0]] = ast.literal_eval(a_split[1])
    except ValueError:
        extra_get_model_kwargs[a_split[0]] = a_split[1]

# this follows the same pattern of naming in test_shapes. This way we can save and re-use for quicker shape testing.
prefix = get_default_validation_prefix(
    args.variant,
    args.max_new_tokens,
    args.batch_size,
    args.min_pad_length,
    args.default_dtype,
)
if os.path.exists(os.path.join(args.output_dir, f"{prefix}.prob_mean.csv")):
    print("skipping metric generation as it has already been done")
    exit(0)

default_dtype = None
dtypes_map = {
    "fp16": torch.float16,
    "bf16": torch.bfloat16,
    "fp32": torch.float32,
}
if args.default_dtype is not None:
    default_dtype = dtypes_map[args.default_dtype]

if default_dtype is not None:
    torch.set_default_dtype(default_dtype)

tokenizer = AutoTokenizer.from_pretrained(args.tokenizer)

torch.set_grad_enabled(False)


def find_eos_index(reference_tokens, eos_token_id):
    result = []
    for sentence in reference_tokens:
        found_eos = False
        for token_idx, token in enumerate(sentence[args.min_pad_length :]):
            if token.item() == eos_token_id:
                found_eos = True
                result.append(token_idx)
                break
        if not found_eos:
            result.append(args.max_new_tokens)
    return result


def filter_before_eos(metrics, filter_indexes):
    from itertools import groupby

    filtered_results = [
        list(g)[: filter_indexes[k]] for k, g in groupby(metrics, key=lambda x: x[0])
    ]
    return [item for sublist in filtered_results for item in sublist]


def __prepare_inputs(batch_size, seq_length, tokenizer, seed=0):
    prompts_and_sizes = sample_sharegpt_requests(
        args.sharegpt_path, batch_size, tokenizer, seq_length // 2, seq_length, seed
    )
    prompt_list = []
    for prompt, _ in prompts_and_sizes:
        prompt_list.append(tokenizer.encode(prompt, return_tensors="pt").squeeze(0))

    input_ids, padding_kwargs = pad_input_ids(prompt_list, min_pad_length=seq_length)
    return input_ids, padding_kwargs


def write_csv(metrics, path, metric_name):
    with open(path, "w") as f:
        f.write(f"{metric_name}\n")
        for t in metrics:
            f.write(f"{t[2].item()}\n")
        f.close()


# prepare the cuda model
if not args.skip_computation:
    cuda_model = get_model(
        architecture=args.architecture,
        variant=args.variant,
        model_path=args.model_path,
        device_type="cuda",
        data_type=default_dtype,
        distributed_strategy=distr_param,
        group=dist.group.WORLD,
        **extra_get_model_kwargs,
    )

    cuda_model.eval()
    print("loaded cuda model")

    # prepare the cpu model (this is the reference)
    cpu_model = get_model(
        architecture=args.architecture,
        variant=args.variant,
        model_path=args.model_path,
        device_type="cpu",
        data_type=torch.float32,
        distributed_strategy=distr_param,
        group=dist.group.WORLD,
        **extra_get_model_kwargs,
    )
    cpu_model.eval()
    print("loaded cpu model")

    ids, padding_kwargs = __prepare_inputs(
        args.batch_size, args.min_pad_length, tokenizer
    )

    # first test validation level 0
<<<<<<< HEAD
    if args.device == "cpu":
        fp32_validation_info = extract_validation_information(
            fp32_model,
            ids.to(args.device),
            args.max_new_tokens,
            LogitsExtractorHook(),
            attn_algorithm="math",
            **{k: v.to(args.device) for k, v in extra_generation_kwargs.items()},
            attn_name=attn_name,
        )
    elif args.device == "cuda":
        fp32_validation_info = extract_validation_information(
            fp32_model,
            ids.to(args.device),
            args.max_new_tokens,
            LogitsExtractorHook(),
            last_n_tokens=1,
            **{k: v.to("cuda") for k, v in extra_generation_kwargs.items()},
            attn_name=attn_name,
        )
    cpu_static_tokens = fp32_validation_info.get_info("tokens")
=======
    cpu_validation_info = extract_validation_information(
        cpu_model,
        ids,
        args.max_new_tokens,
        LogitsExtractorHook(),
        attn_algorithm="math",
        **padding_kwargs,
    )
    cpu_static_tokens = cpu_validation_info.get_info("tokens")
>>>>>>> 974194b2
    print("extracted cpu validation information")

    eos_indexes = find_eos_index(cpu_static_tokens, tokenizer.eos_token_id)
    print(f"valid testing tokens per sequence: {eos_indexes}")

    # generate cpu validation info
    cuda_validation_info = extract_validation_information(
        cuda_model,
        ids.to("cuda"),
        args.max_new_tokens,
        None,
<<<<<<< HEAD
        last_n_tokens=1,
        **{k: v.to("cuda") for k, v in extra_generation_kwargs.items()},
        attn_name=attn_name,
=======
        only_last_token=True,
        **{k: v.to("cuda") for k, v in padding_kwargs.items()},
>>>>>>> 974194b2
    )
    cuda_static_tokens = cuda_validation_info.get_info("tokens")
    failed_responses = validate_level_0(cpu_static_tokens, cuda_static_tokens)

    print("extracted cuda validation information level 0")
    if local_rank == 0:
        if len(failed_responses) != 0:
            print_failed_cases(
                failed_responses, cpu_static_tokens, cuda_static_tokens, tokenizer
            )

num_test_tokens_per_sequence = args.num_test_tokens_per_sequence
if num_test_tokens_per_sequence is None:
    num_test_tokens_per_sequence = args.max_new_tokens

cross_entropy = lambda r, t: torch.nn.CrossEntropyLoss()(  # noqa: E731
    r, t.softmax(dim=1).to(dtype=torch.float32)
)
prob_mean = lambda r, t: torch.mean(  # noqa: E731
    (
        r.softmax(dim=1).to(dtype=torch.float32)
        / t.softmax(dim=1).to(dtype=torch.float32)
    )
    - 1.0
)
prob_std = lambda r, t: torch.std(  # noqa: E731
    r.softmax(dim=1).to(dtype=torch.float32) / t.softmax(dim=1).to(dtype=torch.float32)
)
diff_mean = lambda r, t: torch.mean(  # noqa: E731
    torch.abs(
        r.softmax(dim=1).to(dtype=torch.float32)
        - t.softmax(dim=1).to(dtype=torch.float32)
    )
)

prob_mean_metrics = []
prob_std_metrics = []
prob_diff_metrics = []
prob_ce_loss_metrics = []

for i in range(num_test_tokens_per_sequence // args.max_new_tokens):
    cpu_path = os.path.join(args.output_dir, f"{prefix}.cpu_validation_info.{i}.out")
    cuda_path = os.path.join(args.output_dir, f"{prefix}.cuda_validation_info.{i}.out")
    if os.path.exists(cpu_path) and os.path.exists(cuda_path):
        print(f"found the logits at {cpu_path}, reusing")
        cpu_validation_info = load_validation_information(
            cpu_path, "logits", args.batch_size, tokenizer
        )
        cuda_validation_info = load_validation_information(
            cuda_path, "logits", args.batch_size, tokenizer
        )
    elif not args.skip_computation:
        ids, padding_kwargs = __prepare_inputs(
            args.batch_size, args.min_pad_length, tokenizer, i
        )

        # only need to compute this once if we aren't generating more test data
        if num_test_tokens_per_sequence > args.max_new_tokens:
<<<<<<< HEAD
            if args.device == "cpu":
                fp32_validation_info = extract_validation_information(
                    fp32_model,
                    ids,
                    args.max_new_tokens,
                    LogitsExtractorHook(),
                    attn_algorithm="math",
                    **extra_generation_kwargs,
                    attn_name=attn_name,
                )
            elif args.device == "cuda":
                fp32_validation_info = extract_validation_information(
                    fp32_model,
                    ids.to("cuda"),
                    args.max_new_tokens,
                    LogitsExtractorHook(),
                    last_n_tokens=1,
                    **{k: v.to("cuda") for k, v in extra_generation_kwargs.items()},
                    attn_name=attn_name,
                )
=======
            cpu_validation_info = extract_validation_information(
                cpu_model,
                ids,
                args.max_new_tokens,
                LogitsExtractorHook(),
                attn_algorithm="math",
                **padding_kwargs,
            )
>>>>>>> 974194b2

        # generate aiu validation info
        cuda_validation_info = extract_validation_information(
            cuda_model,
            ids.to("cuda"),
            args.max_new_tokens,
<<<<<<< HEAD
            GoldenTokenHook(fp32_validation_info.get_info("tokens"), "cuda"),
            last_n_tokens=1,
            **{k: v.to("cuda") for k, v in extra_generation_kwargs.items()},
            attn_name=attn_name,
=======
            GoldenTokenHook(cpu_validation_info.get_info("tokens"), "cuda"),
            only_last_token=True,
            **{k: v.to("cuda") for k, v in padding_kwargs.items()},
>>>>>>> 974194b2
        )

        print("extracted cuda validation information level 1")

        if local_rank == 0:
            cpu_validation_info.save(cpu_path)
            cuda_validation_info.save(cuda_path)

    eos_indexes = find_eos_index(
        cpu_validation_info.get_info("tokens"), tokenizer.eos_token_id
    )
    level_1_metrics = capture_level_1_metrics(
        cpu_validation_info.get_info("logits"),
        cuda_validation_info.get_info("logits"),
        top_k_loss_calculator(args.topk_per_token, prob_mean),
    )
    prob_mean_metrics.extend(filter_before_eos(level_1_metrics, eos_indexes))

    level_1_metrics = capture_level_1_metrics(
        cpu_validation_info.get_info("logits"),
        cuda_validation_info.get_info("logits"),
        top_k_loss_calculator(args.topk_per_token, prob_std),
    )
    prob_std_metrics.extend(filter_before_eos(level_1_metrics, eos_indexes))

    level_1_metrics = capture_level_1_metrics(
        cpu_validation_info.get_info("logits"),
        cuda_validation_info.get_info("logits"),
        top_k_loss_calculator(args.topk_per_token, cross_entropy),
    )
    prob_ce_loss_metrics.extend(filter_before_eos(level_1_metrics, eos_indexes))

    level_1_metrics = capture_level_1_metrics(
        cpu_validation_info.get_info("logits"),
        cuda_validation_info.get_info("logits"),
        top_k_loss_calculator(args.topk_per_token, diff_mean),
    )
    prob_diff_metrics.extend(filter_before_eos(level_1_metrics, eos_indexes))

if local_rank == 0:
    write_csv(
        prob_mean_metrics,
        os.path.join(args.output_dir, f"{prefix}.prob_mean.csv"),
        "prob_mean",
    )
    write_csv(
        prob_std_metrics,
        os.path.join(args.output_dir, f"{prefix}.prob_std.csv"),
        "prob_std",
    )
    write_csv(
        prob_ce_loss_metrics, os.path.join(args.output_dir, f"{prefix}.ce.csv"), "ce"
    )
    write_csv(
        prob_diff_metrics,
        os.path.join(args.output_dir, f"{prefix}.diff_mean.csv"),
        "diff_mean",
    )<|MERGE_RESOLUTION|>--- conflicted
+++ resolved
@@ -239,29 +239,6 @@
     )
 
     # first test validation level 0
-<<<<<<< HEAD
-    if args.device == "cpu":
-        fp32_validation_info = extract_validation_information(
-            fp32_model,
-            ids.to(args.device),
-            args.max_new_tokens,
-            LogitsExtractorHook(),
-            attn_algorithm="math",
-            **{k: v.to(args.device) for k, v in extra_generation_kwargs.items()},
-            attn_name=attn_name,
-        )
-    elif args.device == "cuda":
-        fp32_validation_info = extract_validation_information(
-            fp32_model,
-            ids.to(args.device),
-            args.max_new_tokens,
-            LogitsExtractorHook(),
-            last_n_tokens=1,
-            **{k: v.to("cuda") for k, v in extra_generation_kwargs.items()},
-            attn_name=attn_name,
-        )
-    cpu_static_tokens = fp32_validation_info.get_info("tokens")
-=======
     cpu_validation_info = extract_validation_information(
         cpu_model,
         ids,
@@ -271,7 +248,6 @@
         **padding_kwargs,
     )
     cpu_static_tokens = cpu_validation_info.get_info("tokens")
->>>>>>> 974194b2
     print("extracted cpu validation information")
 
     eos_indexes = find_eos_index(cpu_static_tokens, tokenizer.eos_token_id)
@@ -283,14 +259,8 @@
         ids.to("cuda"),
         args.max_new_tokens,
         None,
-<<<<<<< HEAD
         last_n_tokens=1,
-        **{k: v.to("cuda") for k, v in extra_generation_kwargs.items()},
-        attn_name=attn_name,
-=======
-        only_last_token=True,
         **{k: v.to("cuda") for k, v in padding_kwargs.items()},
->>>>>>> 974194b2
     )
     cuda_static_tokens = cuda_validation_info.get_info("tokens")
     failed_responses = validate_level_0(cpu_static_tokens, cuda_static_tokens)
@@ -349,28 +319,6 @@
 
         # only need to compute this once if we aren't generating more test data
         if num_test_tokens_per_sequence > args.max_new_tokens:
-<<<<<<< HEAD
-            if args.device == "cpu":
-                fp32_validation_info = extract_validation_information(
-                    fp32_model,
-                    ids,
-                    args.max_new_tokens,
-                    LogitsExtractorHook(),
-                    attn_algorithm="math",
-                    **extra_generation_kwargs,
-                    attn_name=attn_name,
-                )
-            elif args.device == "cuda":
-                fp32_validation_info = extract_validation_information(
-                    fp32_model,
-                    ids.to("cuda"),
-                    args.max_new_tokens,
-                    LogitsExtractorHook(),
-                    last_n_tokens=1,
-                    **{k: v.to("cuda") for k, v in extra_generation_kwargs.items()},
-                    attn_name=attn_name,
-                )
-=======
             cpu_validation_info = extract_validation_information(
                 cpu_model,
                 ids,
@@ -379,23 +327,15 @@
                 attn_algorithm="math",
                 **padding_kwargs,
             )
->>>>>>> 974194b2
 
         # generate aiu validation info
         cuda_validation_info = extract_validation_information(
             cuda_model,
             ids.to("cuda"),
             args.max_new_tokens,
-<<<<<<< HEAD
-            GoldenTokenHook(fp32_validation_info.get_info("tokens"), "cuda"),
+            GoldenTokenHook(cpu_validation_info.get_info("tokens"), "cuda"),
             last_n_tokens=1,
-            **{k: v.to("cuda") for k, v in extra_generation_kwargs.items()},
-            attn_name=attn_name,
-=======
-            GoldenTokenHook(cpu_validation_info.get_info("tokens"), "cuda"),
-            only_last_token=True,
             **{k: v.to("cuda") for k, v in padding_kwargs.items()},
->>>>>>> 974194b2
         )
 
         print("extracted cuda validation information level 1")
