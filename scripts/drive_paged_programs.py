import argparse
from dataclasses import dataclass
import datetime
import itertools
import json
import os
import random
import time
from itertools import dropwhile
import re

import torch
from fms.models import get_model
from fms.utils.generation import pad_input_ids
from torch import distributed as dist
from torch.fx.experimental import _config as fx_config
from transformers import AutoTokenizer

from aiu_fms_testing_utils.testing.validation import (
    GoldenTokenHook,
    LogitsExtractorHook,
    capture_level_1_metrics,
    extract_validation_information,
    filter_failed_level_1_cases,
    find_validation_info_path,
    get_validation_info_path,
    load_validation_information,
    top_k_loss_calculator,
)
from aiu_fms_testing_utils.utils import (
    get_pad_size,
    sample_rag_factoid_requests,
    sample_sharegpt_requests,
    stagger_region,
    warmup_model,
)
from aiu_fms_testing_utils.utils.aiu_setup import aiu_dist_setup, dprint, local_rank
from aiu_fms_testing_utils.utils.paged import (
    ProgramCriteria,
    get_programs_prompts,
    KVCACHE_NUM_BLOCKS_HINT,
)

parser = argparse.ArgumentParser(
    description="Script which will drive paged programs for debugging"
)
parser.add_argument(
    "--programs",
    metavar="N",
    type=str,
    nargs="*",
    default=[],
    help="""
    The list of programs to run. This would take a list where each element would be one of program_id OR <program_id>:<min_batch>,<min_prompt_length>.
    If program_id is specified any prompt that would result in this program would be selected.
    If <program_id>:<min_batch>,<min_prompt_length> is specified, then with the given program_id, select a prompt that satisfies min_batch and min_prompt_length (if none exists, a message will be printed to warn the user)
    If this list is empty, each program will be run once with any prompt that would result in this program being selected.
    """,
)
parser.add_argument(
    "--max_new_tokens",
    type=int,
    default=8,
    help="set this if you want to change the number of tokens generated per sequence (1 prefill + max_new_tokens-1 decodes). Note: If this value is larger than 64, this may result in switching decode programs mid generation",
)
parser.add_argument(
    "--distributed",
    action="store_true",
    help="This is a distributed job (multiple instances run with RANK+WORLD_SIZE)",
)
parser.add_argument(
    "--model_variant",
    type=str,
    default="ibm-ai-platform/micro-g3.3-8b-instruct-1b",
    help="The model id or path to use for this test. Note: must be a huggingface format",
)
parser.add_argument(
    "--timing",
    type=str,
    choices=["e2e", "per-token"],
    default="",
    help="if set, how to time the generation of tokens, e2e or per-token",
)
parser.add_argument(
    "--program_criteria_json_path",
    type=str,
    help="path to json file containing the program criteria list",
)
parser.add_argument(
    "--dataset_path",
    type=str,
    help="path to dataset",
)
parser.add_argument(
    "--dataset_type",
    type=str,
    choices=["rag_factoid", "sharegpt", "custom"],
    default="sharegpt",
    help="selects the correct dataset type for sampling. Must be one of rag_factoid or sharegpt",
)
parser.add_argument(
    "--test_type",
    type=str,
    choices=["tokens", "metrics"],
    default="metrics",
    help="set the type of the test that you would like to run. If metrics, will inject tokens and get metrics. If tokens, will not inject tokens and get tokens",
)

parser.add_argument(
    "--cross_entropy_threshold",
    type=float,
    default=2.5,
    help="threshold to denote passing/failing a given iteration",
)

parser.add_argument(
    "--failure_rate_threshold",
    type=float,
    default=0.1,
    help="the threshold which denotes whether to pass or fail the test. The failure threshold is defined as the number of failing iterations (cross_entropy) over the total iterations. If this value exceeds the failure_rate_threshold, we will fail the test",
)

parser.add_argument(
    "--attention_type",
    type=str,
    default="paged",
    choices=["paged", "paged_fp8"],
    help="The attention type to use",
)
parser.add_argument(
    "--stagger_load",
    type=int,
    default=0,
    help="Limit the number of concurrent processes executing the model loading phase. Set to 0 to allow all processes",
)
parser.add_argument(
    "--stagger_update_lazyhandle",
    type=int,
    default=0,
    help="Limit the number of concurrent processes executing the AIU update_lazyhandle phase. Set to 0 to allow all processes",
)
parser.add_argument(
    "--dist_timeout",
    type=int,
    default=0,
    help="Timeout to use for messaging in minutes. Default set by PyTorch dist.init_process_group",
)
parser.add_argument(
    "--skip_validation",
    action="store_true",
    help="set to true to skip cpu validation",
)
parser.add_argument(
    "--validation_info_outputs_dir",
    type=str,
    default="/home/senuser/models/validation_info",
    help="path to directory containing validation info outputs",
)
parser.add_argument(
    "--save_validation_info_outputs",
    action="store_true",
    help="set to true to save cpu validation outputs for later consumption",
)
parser.add_argument(
    "--prioritize_large_batch_sizes",
    action="store_true",
    help="set to true if you would like to prioritize large batch sizes",
)
parser.add_argument(
    "--enforce_homogeneous_prompt_programs",
    action="store_true",
    help="set to true ensure that all prompts hit the same prompt program for a given test",
)

args = parser.parse_args()

# interleave the decodes for programs (not 3 separate generates)
max_new_tokens = args.max_new_tokens
model_variant = args.model_variant
DATASET_PATH = args.dataset_path
save_validation_info_outputs = args.save_validation_info_outputs
tokenizer = AutoTokenizer.from_pretrained(model_variant)
custom_shape = None

if args.dataset_type == "custom":
    if local_rank == 0:
        dprint(
            "Using custom prompts from user, programs parameter will be ignored as it will be determined by user prompt"
        )
    result = []
    with open(DATASET_PATH, "r") as file:
        for line in file:
            res_line = line.strip()
            result.append((res_line, get_pad_size(len(tokenizer.encode(res_line)))))
    custom_shape = (len(result), max([_[1] for _ in result]))

    def __custom_line_sampler(*args, **kwargs):
        return result

    sampler = __custom_line_sampler
    allow_truncation = False
elif args.dataset_type == "rag_factoid":
    sampler = sample_rag_factoid_requests
    allow_truncation = False
elif args.dataset_type == "sharegpt":
    sampler = sample_sharegpt_requests
    allow_truncation = True
else:
    raise ValueError("dataset_type must be one of rag_factoid or sharegpt")

if args.skip_validation and args.test_type == "metrics":
    dprint("When skipping validation, only test_type will be ignored")


USE_DISTRIBUTED = args.distributed
TIMING = args.timing
is_fp8 = "fp8" in args.attention_type

attention_map = {
    "sdpa": "sdpa_causal",
    "paged": "spyre_paged_attn",
    "math_fp8": "math_fp8",
    "paged_fp8": "spyre_paged_attn_fp8",
}
ATTN_NAME = attention_map[args.attention_type]
CPU_DTYPE = "fp8" if is_fp8 else "fp32"

torch.manual_seed(42)
torch.set_grad_enabled(False)
os.environ["COMPILATION_MODE"] = "offline_decoder"
os.environ["DT_PROG_CRITERIA_FILEPATH"] = args.program_criteria_json_path
if (
    "VLLM_DT_MAX_CONTEXT_LEN" not in os.environ
    or "VLLM_DT_MAX_BATCH_SIZE" not in os.environ
):
    if local_rank == 0:
        dprint(
            "Please specify VLLM_DT_MAX_CONTEXT_LEN and VLLM_DT_MAX_BATCH_SIZE environment variables"
        )
    exit()

max_batch_size = int(os.environ["VLLM_DT_MAX_BATCH_SIZE"])
max_tkv = int(os.environ["VLLM_DT_MAX_CONTEXT_LEN"])


def __prepare_inputs(batch_size, seq_length, tokenizer, enforce_sizes=[], seed=0):
    start = time.time()
    prompts_and_sizes = sampler(
        DATASET_PATH,
        batch_size,
        tokenizer,
        32,
        seq_length * 2 if allow_truncation else seq_length,
        seed,
        enforce_sizes=enforce_sizes,
        truncation=allow_truncation,
    )
    end = time.time()
    if local_rank == 0:
        dprint(f"extracted prompts in {(end - start):.4f} seconds")
    prompt_list = []
    for prompt, size in prompts_and_sizes:
        encoded = tokenizer.encode(prompt, return_tensors="pt").squeeze(0)
        if size > seq_length:
            assert allow_truncation
            encoded = encoded[:seq_length]
        prompt_list.append(encoded)

    if len(prompt_list) < batch_size:
        dprint(
            f"You requested {batch_size} prompts but we were only able to get {len(prompt_list)} valid prompts. We will be repeating the first prompt."
        )
        prompt_list = [prompt_list[0]] * (batch_size - len(prompt_list)) + prompt_list

    input_ids, extra_kwargs = pad_input_ids(prompt_list, min_pad_length=seq_length)
    return input_ids, extra_kwargs


def __maybe_prepare_fp8_weights(model_in, is_fp8):
    if is_fp8:
        for name, param in model_in.named_parameters():
            if param.dtype == torch.bfloat16:
                if param.max() > torch.finfo(torch.float16).max:
                    dprint(
                        f"[WARNING] You are casting param {name} to fp16, which will cause loss of accuracy. You can ignore this warning if this is intended."
                    )
                param.data = param.data.to(dtype=torch.float16)


def __load_validation_info(
    model_variant,
    batch_size,
    seq_length,
    max_new_tokens,
    tokenizer,
    seed,
    attn_type: str,
):
    full_path = find_validation_info_path(
        args.validation_info_outputs_dir,
        model_variant,
        batch_size,
        seq_length,
        max_new_tokens,
        seed,
        attn_type,
        version_allow_decrement=True,
        dtype=CPU_DTYPE,
    )
    if full_path is not None:
        dprint(f"cpu validation info found for seed={seed} -- loading it")
        return load_validation_information(full_path, "logits", batch_size, tokenizer)
    else:
        return None


model_path_kwargs = {}
if os.path.exists(model_variant):
    model_path_kwargs = {"model_path": model_variant}
else:
    model_path_kwargs = {"variant": model_variant}

distributed_kwargs = {}
if USE_DISTRIBUTED:
    if args.dist_timeout > 0:
        # Default timeout:
        # https://docs.pytorch.org/docs/stable/distributed.html#torch.distributed.init_process_group
        dist.init_process_group(timeout=datetime.timedelta(minutes=args.dist_timeout))
        dprint(f"NOTICE: init_process_group timeout set to {args.dist_timeout} minutes")
    else:
        dist.init_process_group()
    aiu_dist_setup(dist.get_rank(), dist.get_world_size())
    distributed_kwargs["distributed_strategy"] = "tp"
    distributed_kwargs["group"] = dist.group.WORLD
    save_validation_info_outputs = save_validation_info_outputs and (
        dist.get_rank() == 0
    )

with stagger_region(args.stagger_load):
    model = get_model(
        architecture="hf_pretrained",
        device_type="cpu",
        data_type=None if is_fp8 else torch.float16,
        fused_weights=False,
        **model_path_kwargs,
        **distributed_kwargs,
    )

model.eval()
fx_config.backed_size_oblivious = True
model.compile(backend="sendnn", options={"sendnn.dynamic": True})

__maybe_prepare_fp8_weights(model, is_fp8)

if not args.skip_validation:
    with stagger_region(args.stagger_load):
        validation_model = get_model(
            architecture="hf_pretrained",
            device_type="cpu",
            data_type=None if is_fp8 else torch.float32,
            fused_weights=False,
            **model_path_kwargs,
            **distributed_kwargs,
        )
    validation_model.eval()

# warmup with any input so compiler produces criteria json
input_ids, extra_kwargs = __prepare_inputs(2, max_tkv, tokenizer)
extra_kwargs["attn_name"] = ATTN_NAME
if (
    "granite-3.3-8b-instruct" in model_variant
    and USE_DISTRIBUTED
    and dist.get_world_size() == 4
):
    extra_kwargs["_kvcache_num_blocks_hint"] = KVCACHE_NUM_BLOCKS_HINT
warmup_model(
    model,
    input_ids,
    max_new_tokens=max_new_tokens,
    compile_dynamic_sendnn=True,
    stagger_update_lazyhandle=args.stagger_update_lazyhandle,
    **extra_kwargs,
)

if USE_DISTRIBUTED:
    # wait for rank0 to be finished as it is the only one generating the criteria json
    # this is needed since otherwise we may run into a race condition
    torch.distributed.barrier()


@dataclass
class ProgramInfo:
    program_id: int
    batch_size_limit: int
    batch_size_limit_type: str
    prompt_length_limit: int
    prompt_length_limit_type: str


def parse_program_limit(limit_str: str) -> tuple[int, str]:
    matcher = re.compile(r"^(<|>|<=|>=|==)(\d+)")

    # Default limit to min to maintain backwards compat
    try:
        limit_type = ">="
        limit_val = int(limit_str)
    except ValueError:
        limit_type = None
        match = matcher.fullmatch(limit_str)
        if match is None:
            raise ValueError("Program not well formatted, wrong limit type")
        limit_type = match.group(1)
        limit_val = int(match.group(2))
    return limit_val, limit_type


with open(args.program_criteria_json_path, "r") as f:
    program_criteria_json_list = json.load(f)["programs"]
    program_criteria_list = []
    for i, d in enumerate(program_criteria_json_list):
        program_criteria_list.append(
            ProgramCriteria(
                i,
                d["max_batch"],
                d["max_tkv"],
                d["batch_granularity"],
                d["tkv_granularity"],
            )
        )

    programs = []

    for program_str in args.programs:
        enforce_prompt_split = program_str.split(":")
        if len(enforce_prompt_split) == 1:
<<<<<<< HEAD
            programs.append((enforce_prompt_split[0], 0, 0))  # this will always satisfy
=======
            programs.append(
                ProgramInfo(int(enforce_prompt_split[0]), 0, ">=", 0, ">=")
            )  # this will always satisfy
>>>>>>> 96c961e0
        else:
            enforce_batch_size, enforce_prompt_length = (
                _ for _ in enforce_prompt_split[1].split(",")
            )

            # Default limit to min to maintain backwards compat
            enforce_batch_size_val, enforce_batch_size_type = parse_program_limit(
                enforce_batch_size
            )
            enforce_prompt_length_val, enforce_prompt_length_type = parse_program_limit(
                enforce_prompt_length
            )

            programs.append(
                ProgramInfo(
                    program_id,
                    enforce_batch_size_val,
                    enforce_batch_size_type,
                    enforce_prompt_length_val,
                    enforce_prompt_length_type,
                )
            )
<<<<<<< HEAD
            programs.append(
                (enforce_prompt_split[0], enforce_batch_size, enforce_prompt_length)
            )

    if len(programs) == 0:
        programs = [(str(p.program_id), 0, 0) for p in program_criteria_list]
=======

    if len(programs) == 0:
        programs = [
            ProgramInfo(p.program_id, 0, ">=", 0, ">=") for p in program_criteria_list
        ]
>>>>>>> 96c961e0


# FIXME: filter condition for this on prompt and batch
program_map = get_programs_prompts(
    program_criteria_list,
    multiple=64,
    max_batch_size=max_batch_size,
    max_tkv=max_tkv,
    program_cycles=max_new_tokens,
    prioritize_large_batch_sizes=args.prioritize_large_batch_sizes,
)
for v in program_map.values():
    random.Random(42).shuffle(v)

# select prompts that fit the batch size criteria
valid_prompts = []
<<<<<<< HEAD
for program_id, min_batch_size, min_prompt_length in programs:
    found_valid_prompt = False
    filtered_program_map = program_map
    if program_id.isnumeric():
        filtered_program_map = {
            k: v
            for k, v in program_map.items()
            if k[0] == program_criteria_list[int(program_id)]
        }

    used_keys = set()
    # for each program, we need to check if we have a shape that satisfies the --programs request
    for program_seq_key, valid_prompt_shapes in filtered_program_map.items():
        # if ? or numeric => we need to check if we have found at least one valid key to stop
        if (program_id == "?" or program_id.isnumeric()) and len(used_keys) > 0:
            break
        # if * => we need to see if we have found the first key to see if we should skip
        elif program_id == "*" and program_seq_key[0] in used_keys:
            continue

        for valid_prompt_shape in valid_prompt_shapes:
            # make sure the criteria for min batch and min prompt is satisfied
            if (
                valid_prompt_shape[0] >= min_batch_size
                and valid_prompt_shape[1] >= min_prompt_length
            ):
                valid_prompts.append((program_seq_key[0], valid_prompt_shape))
                used_keys.add(program_seq_key[0])
                found_valid_prompt = True
=======
if custom_shape:
    for program_criteria_seq, valid_prompt_shapes in program_map.items():
        for valid_prompt_shape in valid_prompt_shapes:
            if valid_prompt_shape == custom_shape:
                valid_prompts = [(program_criteria_seq[0].program_id, custom_shape)]
>>>>>>> 96c961e0
                break
        if len(valid_prompts) > 0:
            break
else:
    for program_info in programs:
        program_id = program_info.program_id
        batch_size_limit = program_info.batch_size_limit
        batch_size_limit_type = program_info.batch_size_limit_type
        prompt_length_limit = program_info.prompt_length_limit
        prompt_length_limit_type = program_info.prompt_length_limit_type

        found_valid_prompt = False
        valid_map_keys = [
            k for k in program_map.keys() if k[0] == program_criteria_list[program_id]
        ]

        if len(valid_map_keys) > 0:
            for valid_prompt_shape in program_map.get(valid_map_keys[0], []):
                # make sure the criteria for batch limit and prompt limit is satisfied
                # eval is safe here because we have limited what type and limit can be before
                batch_check = eval(
                    f"valid_prompt_shape[0] {batch_size_limit_type} {batch_size_limit}"
                )
                prompt_check = eval(
                    f"valid_prompt_shape[1] {prompt_length_limit_type} {prompt_length_limit}"
                )
                if batch_check and prompt_check:
                    valid_prompts.append((program_id, valid_prompt_shape))
                    found_valid_prompt = True
                    break
        if not found_valid_prompt:
            if local_rank == 0:
                dprint(
                    f"no valid prompt shape was found which would result in program {program_id} that satisfied batch{batch_size_limit_type}{batch_size_limit} and prompt_length{prompt_length_limit_type}{prompt_length_limit}"
                )


# metric calculator based on the cross-entropy and mean diff for each decode step
def __metric_calculator(r: torch.Tensor, t: torch.Tensor):
    cross_entropy = torch.nn.CrossEntropyLoss()(
        r, t.softmax(dim=1).to(dtype=torch.float32)
    )
    diff = torch.mean(
        torch.abs(
            r.softmax(dim=1).to(dtype=torch.float32)
            - t.softmax(dim=1).to(dtype=torch.float32)
        )
    )
    return (cross_entropy, diff)


failed_cases = []
# for each program and valid prompt (batch size, sequence length)
for program_id, valid_prompt in valid_prompts:
    # when we enforce homogeneous prompt programs, we will cycle through all sizes between the min of a program and the valid prompt sequence length
    # if there does not exist enough sequence sizes between this range, we will cycle back to the beginning
    # in the event we don't have enough sequences that satisfy the enforce_sizes, we will repeat sequences and warn the user
    enforce_sizes = [valid_prompt[1]]
    if args.enforce_homogeneous_prompt_programs:
        # this will get the number of bits for the sequence length and shift to get the power of 2 that is less than or equal to the sequence length
        tkv_cutoff = 1 << (valid_prompt[1].bit_length() - 1)
        possible_seq_lengths = [_ for _ in range(tkv_cutoff, valid_prompt[1], 64)]
        # favor sequences that are close to the valid prompt length
        possible_seq_lengths.reverse()
        enforce_sizes = enforce_sizes + list(
            itertools.islice(itertools.cycle(possible_seq_lengths), valid_prompt[0] - 1)
        )

    input_ids, extra_kwargs = __prepare_inputs(
        valid_prompt[0], valid_prompt[1], tokenizer, enforce_sizes=enforce_sizes
    )
    extra_kwargs["attn_name"] = ATTN_NAME
    if (
        "granite-3.3-8b-instruct" in model_variant
        and USE_DISTRIBUTED
        and dist.get_world_size() == 4
    ):
        extra_kwargs["_kvcache_num_blocks_hint"] = KVCACHE_NUM_BLOCKS_HINT

    if local_rank == 0:
        dprint(f"*** testing program {program_id} ***")
        dprint(
            f"program id: {program_id}, valid prompt: {valid_prompt}, input shape: {input_ids.shape}"
        )

    if not args.skip_validation:
        # attempt to load the cpu validation info if it is already computed
        cpu_validation_info = __load_validation_info(
            model_variant,
            valid_prompt[0],
            valid_prompt[1],
            max_new_tokens,
            tokenizer,
            seed=0,
            attn_type=ATTN_NAME,
        )
        # if the cpu validation info is not yet computed, compute it
        if cpu_validation_info is None:
            cpu_validation_info = extract_validation_information(
                validation_model,
                input_ids,
                max_new_tokens,
                LogitsExtractorHook(),
                attn_algorithm="math",
                **extra_kwargs,
            )
            # save the cpu validation info for later consumption
            if save_validation_info_outputs:
                cpu_validation_info.save(
                    get_validation_info_path(
                        args.validation_info_outputs_dir,
                        model_variant,
                        valid_prompt[0],
                        valid_prompt[1],
                        max_new_tokens,
                        0,
                        ATTN_NAME,
                        dtype=CPU_DTYPE,
                    )
                )

        if args.test_type == "metrics":
            aiu_validation_info = extract_validation_information(
                model,
                input_ids,
                max_new_tokens,
                GoldenTokenHook(cpu_validation_info.get_info("tokens")),
                only_last_token=False,
                timing=TIMING,
                **extra_kwargs,
            )

            # capture all level 1 metrics
            level_1_metrics = capture_level_1_metrics(
                cpu_validation_info.get_info("logits"),
                aiu_validation_info.get_info("logits"),
                top_k_loss_calculator(20, __metric_calculator),
            )

            cpu_tokens = cpu_validation_info.get_info("tokens")

            for sentence_idx, token_idx, metrics_value in level_1_metrics:
                if local_rank == 0:
                    aiu_token = torch.argmax(
                        aiu_validation_info.get_info("logits")[sentence_idx][token_idx],
                        dim=-1,
                    )
                    cpu_token = cpu_tokens[sentence_idx][valid_prompt[1] + token_idx]
                    aiu_str = tokenizer.decode(aiu_token).replace(
                        "\n", "<NEWLINE>"
                    )  # remove newlines for readability
                    cpu_str = tokenizer.decode(cpu_token).replace(
                        "\n", "<NEWLINE>"
                    )  # remove newlines for readability
                    dprint(
                        f'For Program {program_id} in sentence {sentence_idx + 1}: the metric for token {token_idx} is {metrics_value}, AIU ID="{aiu_token.item()}" | STR="{aiu_str}" -- CPU ID="{cpu_token.item()}" | CPU STR="{cpu_str}"'
                    )

            ce_fail_responses = filter_failed_level_1_cases(
                level_1_metrics, lambda m: m[0] >= args.cross_entropy_threshold
            )
            failure_rate = len(ce_fail_responses) / len(level_1_metrics)
            if failure_rate >= args.failure_rate_threshold:
                failed_cases.append((program_id, valid_prompt, failure_rate))

        elif args.test_type == "tokens":
            aiu_validation_info = extract_validation_information(
                model,
                input_ids,
                max_new_tokens,
                None,
                only_last_token=False,
                timing=TIMING,
                **extra_kwargs,
            )

            if local_rank == 0:
                for sentence_idx, (reference_sentence, test_sentence) in enumerate(
                    zip(
                        cpu_validation_info.get_info("tokens"),
                        aiu_validation_info.get_info("tokens"),
                    )
                ):
                    tokens_prompt = [
                        t.item() for t in reference_sentence[:-max_new_tokens]
                    ]
                    cpu_tokens_generated = [
                        t.item() for t in reference_sentence[-max_new_tokens:]
                    ]
                    aiu_tokens_generated = [
                        t.item() for t in test_sentence[-max_new_tokens:]
                    ]
                    tokens_prompt_without_pad = list(
                        dropwhile(lambda x: x == tokenizer.pad_token_id, tokens_prompt)
                    )
                    prompt_length = len(
                        [token_id for token_id in tokens_prompt_without_pad]
                    )
                    dprint(f"Prompt Length: {prompt_length}")
                    dprint(f"For Program {program_id} in sentence {sentence_idx + 1}:")
                    dprint(f"Prompt:\n{tokenizer.decode(tokens_prompt_without_pad)}")
                    dprint(f"CPU tokens:\n{cpu_tokens_generated}")
                    dprint(f"AIU tokens:\n{aiu_tokens_generated}")
                    dprint(f"CPU output:\n{tokenizer.decode(cpu_tokens_generated)}")
                    dprint(f"AIU output:\n{tokenizer.decode(aiu_tokens_generated)}")
        else:
            raise ValueError("test type must be one of metrics or tokens")
    else:
        aiu_validation_info = extract_validation_information(
            model,
            input_ids,
            max_new_tokens,
            None,
            only_last_token=False,
            timing=TIMING,
            **extra_kwargs,
        )

        if local_rank == 0:
            for sentence_idx, test_sentence in enumerate(
                aiu_validation_info.get_info("tokens")
            ):
                tokens_prompt = [t.item() for t in test_sentence[:-max_new_tokens]]
                aiu_tokens_generated = [
                    t.item() for t in test_sentence[-max_new_tokens:]
                ]
                dprint(f"For Program {program_id} in sentence {sentence_idx + 1}:")
                dprint(f"Prompt:\n{tokenizer.decode(tokens_prompt)}")
                dprint(f"AIU tokens:\n{aiu_tokens_generated}")
                dprint(f"AIU output:\n{tokenizer.decode(aiu_tokens_generated)}")

if not args.skip_validation and local_rank == 0:
    if len(failed_cases) != 0:
        dprint("the test failed with the following cases:")
        for failed_case in failed_cases:
            dprint(
                f"Program ID: {failed_case[0]}, Prompt Shape: {failed_case[1]}, Failure Rate: {failed_case[2]}"
            )
    else:
        dprint("all tests passed")<|MERGE_RESOLUTION|>--- conflicted
+++ resolved
@@ -433,14 +433,11 @@
     for program_str in args.programs:
         enforce_prompt_split = program_str.split(":")
         if len(enforce_prompt_split) == 1:
-<<<<<<< HEAD
-            programs.append((enforce_prompt_split[0], 0, 0))  # this will always satisfy
-=======
             programs.append(
                 ProgramInfo(int(enforce_prompt_split[0]), 0, ">=", 0, ">=")
             )  # this will always satisfy
->>>>>>> 96c961e0
         else:
+            program_id = int(enforce_prompt_split[0])
             enforce_batch_size, enforce_prompt_length = (
                 _ for _ in enforce_prompt_split[1].split(",")
             )
@@ -462,20 +459,11 @@
                     enforce_prompt_length_type,
                 )
             )
-<<<<<<< HEAD
-            programs.append(
-                (enforce_prompt_split[0], enforce_batch_size, enforce_prompt_length)
-            )
-
-    if len(programs) == 0:
-        programs = [(str(p.program_id), 0, 0) for p in program_criteria_list]
-=======
 
     if len(programs) == 0:
         programs = [
             ProgramInfo(p.program_id, 0, ">=", 0, ">=") for p in program_criteria_list
         ]
->>>>>>> 96c961e0
 
 
 # FIXME: filter condition for this on prompt and batch
@@ -492,43 +480,11 @@
 
 # select prompts that fit the batch size criteria
 valid_prompts = []
-<<<<<<< HEAD
-for program_id, min_batch_size, min_prompt_length in programs:
-    found_valid_prompt = False
-    filtered_program_map = program_map
-    if program_id.isnumeric():
-        filtered_program_map = {
-            k: v
-            for k, v in program_map.items()
-            if k[0] == program_criteria_list[int(program_id)]
-        }
-
-    used_keys = set()
-    # for each program, we need to check if we have a shape that satisfies the --programs request
-    for program_seq_key, valid_prompt_shapes in filtered_program_map.items():
-        # if ? or numeric => we need to check if we have found at least one valid key to stop
-        if (program_id == "?" or program_id.isnumeric()) and len(used_keys) > 0:
-            break
-        # if * => we need to see if we have found the first key to see if we should skip
-        elif program_id == "*" and program_seq_key[0] in used_keys:
-            continue
-
-        for valid_prompt_shape in valid_prompt_shapes:
-            # make sure the criteria for min batch and min prompt is satisfied
-            if (
-                valid_prompt_shape[0] >= min_batch_size
-                and valid_prompt_shape[1] >= min_prompt_length
-            ):
-                valid_prompts.append((program_seq_key[0], valid_prompt_shape))
-                used_keys.add(program_seq_key[0])
-                found_valid_prompt = True
-=======
 if custom_shape:
     for program_criteria_seq, valid_prompt_shapes in program_map.items():
         for valid_prompt_shape in valid_prompt_shapes:
             if valid_prompt_shape == custom_shape:
                 valid_prompts = [(program_criteria_seq[0].program_id, custom_shape)]
->>>>>>> 96c961e0
                 break
         if len(valid_prompts) > 0:
             break
@@ -541,12 +497,24 @@
         prompt_length_limit_type = program_info.prompt_length_limit_type
 
         found_valid_prompt = False
-        valid_map_keys = [
-            k for k in program_map.keys() if k[0] == program_criteria_list[program_id]
-        ]
-
-        if len(valid_map_keys) > 0:
-            for valid_prompt_shape in program_map.get(valid_map_keys[0], []):
+        filtered_program_map = program_map
+        if program_id.isnumeric():
+            filtered_program_map = {
+                k: v
+                for k, v in program_map.items()
+                if k[0] == program_criteria_list[int(program_id)]
+            }
+        used_keys = set()
+        # for each program, we need to check if we have a shape that satisfies the --programs request
+        for program_seq_key, valid_prompt_shapes in filtered_program_map.items():
+            # if ? or numeric => we need to check if we have found at least one valid key to stop
+            if (program_id == "?" or program_id.isnumeric()) and len(used_keys) > 0:
+                break
+            # if * => we need to see if we have found the first key to see if we should skip
+            elif program_id == "*" and program_seq_key[0] in used_keys:
+                continue
+
+            for valid_prompt_shape in valid_prompt_shapes:
                 # make sure the criteria for batch limit and prompt limit is satisfied
                 # eval is safe here because we have limited what type and limit can be before
                 batch_check = eval(
@@ -557,6 +525,7 @@
                 )
                 if batch_check and prompt_check:
                     valid_prompts.append((program_id, valid_prompt_shape))
+                    used_keys.add(program_seq_key[0])
                     found_valid_prompt = True
                     break
         if not found_valid_prompt:
