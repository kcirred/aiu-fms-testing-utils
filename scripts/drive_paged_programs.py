import argparse
from dataclasses import dataclass
import datetime
import itertools
import json
import os
import random
import time
from itertools import dropwhile
import re

import torch
from fms.models import get_model
from fms.utils.generation import pad_input_ids
from torch import distributed as dist
from torch.fx.experimental import _config as fx_config
from transformers import AutoTokenizer

from aiu_fms_testing_utils.testing.validation import (
    GoldenTokenHook,
    LogitsExtractorHook,
    capture_level_1_metrics,
    extract_validation_information,
    filter_failed_level_1_cases,
    find_validation_info_path,
    get_validation_info_path,
    load_validation_information,
    top_k_loss_calculator,
)
from aiu_fms_testing_utils.utils import (
    get_pad_size,
    sample_rag_factoid_requests,
    sample_sharegpt_requests,
    stagger_region,
    warmup_model,
)
from aiu_fms_testing_utils.utils.aiu_setup import aiu_dist_setup, dprint, local_rank
from aiu_fms_testing_utils.utils.paged import (
    ProgramCriteria,
    get_programs_prompts,
    KVCACHE_NUM_BLOCKS_HINT,
)

parser = argparse.ArgumentParser(
    description="Script which will drive paged programs for debugging"
)
parser.add_argument(
    "--programs",
    metavar="N",
    type=str,
    nargs="*",
    default=[],
    help="""
    The list of programs to run. This would take a list where each element would be one of program_id OR <program_id>:<min_batch>,<min_prompt_length>.
    If program_id is specified any prompt that would result in this program would be selected.
    If <program_id>:<min_batch>,<min_prompt_length> is specified, then with the given program_id, select a prompt that satisfies min_batch and min_prompt_length (if none exists, a message will be printed to warn the user)
    If this list is empty, each program will be run once with any prompt that would result in this program being selected.
    """,
)
parser.add_argument(
    "--max_new_tokens",
    type=int,
    default=8,
    help="set this if you want to change the number of tokens generated per sequence (1 prefill + max_new_tokens-1 decodes). Note: If this value is larger than 64, this may result in switching decode programs mid generation",
)
parser.add_argument(
    "--distributed",
    action="store_true",
    help="This is a distributed job (multiple instances run with RANK+WORLD_SIZE)",
)
parser.add_argument(
    "--model_variant",
    type=str,
    default="ibm-ai-platform/micro-g3.3-8b-instruct-1b",
    help="The model id or path to use for this test. Note: must be a huggingface format",
)
parser.add_argument(
    "--timing",
    type=str,
    choices=["e2e", "per-token"],
    default="",
    help="if set, how to time the generation of tokens, e2e or per-token",
)
parser.add_argument(
    "--program_criteria_json_path",
    type=str,
    help="path to json file containing the program criteria list",
)
parser.add_argument(
    "--dataset_path",
    type=str,
    help="path to dataset",
)
parser.add_argument(
    "--dataset_type",
    type=str,
    choices=["rag_factoid", "sharegpt", "custom"],
    default="sharegpt",
    help="selects the correct dataset type for sampling. Must be one of rag_factoid or sharegpt",
)
parser.add_argument(
    "--test_type",
    type=str,
    choices=["tokens", "metrics"],
    default="metrics",
    help="set the type of the test that you would like to run. If metrics, will inject tokens and get metrics. If tokens, will not inject tokens and get tokens",
)

parser.add_argument(
    "--cross_entropy_threshold",
    type=float,
    default=2.5,
    help="threshold to denote passing/failing a given iteration",
)

parser.add_argument(
    "--failure_rate_threshold",
    type=float,
    default=0.1,
    help="the threshold which denotes whether to pass or fail the test. The failure threshold is defined as the number of failing iterations (cross_entropy) over the total iterations. If this value exceeds the failure_rate_threshold, we will fail the test",
)

parser.add_argument(
    "--attention_type",
    type=str,
    default="paged",
    choices=["paged", "paged_fp8"],
    help="The attention type to use",
)
parser.add_argument(
    "--stagger_load",
    type=int,
    default=0,
    help="Limit the number of concurrent processes executing the model loading phase. Set to 0 to allow all processes",
)
parser.add_argument(
    "--stagger_update_lazyhandle",
    type=int,
    default=0,
    help="Limit the number of concurrent processes executing the AIU update_lazyhandle phase. Set to 0 to allow all processes",
)
parser.add_argument(
    "--dist_timeout",
    type=int,
    default=0,
    help="Timeout to use for messaging in minutes. Default set by PyTorch dist.init_process_group",
)
parser.add_argument(
    "--skip_validation",
    action="store_true",
    help="set to true to skip cpu validation",
)
parser.add_argument(
    "--validation_info_outputs_dir",
    type=str,
    default="/home/senuser/models/validation_info",
    help="path to directory containing validation info outputs",
)
parser.add_argument(
    "--save_validation_info_outputs",
    action="store_true",
    help="set to true to save cpu validation outputs for later consumption",
)
parser.add_argument(
    "--prioritize_large_batch_sizes",
    action="store_true",
    help="set to true if you would like to prioritize large batch sizes",
)
parser.add_argument(
    "--enforce_homogeneous_prompt_programs",
    action="store_true",
    help="set to true ensure that all prompts hit the same prompt program for a given test",
)

args = parser.parse_args()

# interleave the decodes for programs (not 3 separate generates)
max_new_tokens = args.max_new_tokens
model_variant = args.model_variant
DATASET_PATH = args.dataset_path
save_validation_info_outputs = args.save_validation_info_outputs
tokenizer = AutoTokenizer.from_pretrained(model_variant)

if args.dataset_type == "custom":
    if local_rank == 0:
        dprint(
            "Using custom prompts from user, programs parameter will be ignored as it will be determined by user prompt"
        )
    result = []
    with open(DATASET_PATH, "r") as file:
        for line in file:
            res_line = line.strip()
            result.append((res_line, get_pad_size(len(tokenizer.encode(res_line)))))
    custom_shape = (len(result), max([_[1] for _ in result]))

    def __custom_line_sampler(*args, **kwargs):
        return result

    sampler = __custom_line_sampler
    allow_truncation = False
elif args.dataset_type == "rag_factoid":
    sampler = sample_rag_factoid_requests
    allow_truncation = False
elif args.dataset_type == "sharegpt":
    sampler = sample_sharegpt_requests
    allow_truncation = True
else:
    raise ValueError("dataset_type must be one of rag_factoid or sharegpt")

if args.skip_validation and args.test_type == "metrics":
    dprint("When skipping validation, only test_type will be ignored")


USE_DISTRIBUTED = args.distributed
TIMING = args.timing
is_fp8 = "fp8" in args.attention_type

attention_map = {
    "sdpa": "sdpa_causal",
    "paged": "spyre_paged_attn",
    "math_fp8": "math_fp8",
    "paged_fp8": "spyre_paged_attn_fp8",
}
ATTN_NAME = attention_map[args.attention_type]
CPU_DTYPE = "fp8" if is_fp8 else "fp32"

torch.manual_seed(42)
torch.set_grad_enabled(False)
os.environ["COMPILATION_MODE"] = "offline_decoder"
os.environ["DT_PROG_CRITERIA_FILEPATH"] = args.program_criteria_json_path
if (
    "VLLM_DT_MAX_CONTEXT_LEN" not in os.environ
    or "VLLM_DT_MAX_BATCH_SIZE" not in os.environ
):
    if local_rank == 0:
        dprint(
            "Please specify VLLM_DT_MAX_CONTEXT_LEN and VLLM_DT_MAX_BATCH_SIZE environment variables"
        )
    exit()

max_batch_size = int(os.environ["VLLM_DT_MAX_BATCH_SIZE"])
max_tkv = int(os.environ["VLLM_DT_MAX_CONTEXT_LEN"])


def __prepare_inputs(batch_size, seq_length, tokenizer, enforce_sizes=[], seed=0):
    start = time.time()
    prompts_and_sizes = sampler(
        DATASET_PATH,
        batch_size,
        tokenizer,
        32,
        seq_length * 2 if allow_truncation else seq_length,
        seed,
        enforce_sizes=enforce_sizes,
        truncation=allow_truncation,
    )
    end = time.time()
    if local_rank == 0:
        dprint(f"extracted prompts in {(end - start):.4f} seconds")
    prompt_list = []
    for prompt, size in prompts_and_sizes:
        encoded = tokenizer.encode(prompt, return_tensors="pt").squeeze(0)
        if size > seq_length:
            assert allow_truncation
            encoded = encoded[:seq_length]
        prompt_list.append(encoded)

    if len(prompt_list) < batch_size:
        dprint(
            f"You requested {batch_size} prompts but we were only able to get {len(prompt_list)} valid prompts. We will be repeating the first prompt."
        )
        prompt_list = [prompt_list[0]] * (batch_size - len(prompt_list)) + prompt_list

    input_ids, extra_kwargs = pad_input_ids(prompt_list, min_pad_length=seq_length)
    return input_ids, extra_kwargs


def __maybe_prepare_fp8_weights(model_in, is_fp8):
    if is_fp8:
        for name, param in model_in.named_parameters():
            if param.dtype == torch.bfloat16:
                if param.max() > torch.finfo(torch.float16).max:
                    dprint(
                        f"[WARNING] You are casting param {name} to fp16, which will cause loss of accuracy. You can ignore this warning if this is intended."
                    )
                param.data = param.data.to(dtype=torch.float16)


def __load_validation_info(
    model_variant,
    batch_size,
    seq_length,
    max_new_tokens,
    tokenizer,
    seed,
    attn_type: str,
):
    full_path = find_validation_info_path(
        args.validation_info_outputs_dir,
        model_variant,
        batch_size,
        seq_length,
        max_new_tokens,
        seed,
        attn_type,
        version_allow_decrement=True,
        dtype=CPU_DTYPE,
    )
    if full_path is not None:
        dprint(f"cpu validation info found for seed={seed} -- loading it")
        return load_validation_information(full_path, "logits", batch_size, tokenizer)
    else:
        return None


model_path_kwargs = {}
if os.path.exists(model_variant):
    model_path_kwargs = {"model_path": model_variant}
else:
    model_path_kwargs = {"variant": model_variant}

distributed_kwargs = {}
if USE_DISTRIBUTED:
    if args.dist_timeout > 0:
        # Default timeout:
        # https://docs.pytorch.org/docs/stable/distributed.html#torch.distributed.init_process_group
        dist.init_process_group(timeout=datetime.timedelta(minutes=args.dist_timeout))
        dprint(f"NOTICE: init_process_group timeout set to {args.dist_timeout} minutes")
    else:
        dist.init_process_group()
    aiu_dist_setup(dist.get_rank(), dist.get_world_size())
    distributed_kwargs["distributed_strategy"] = "tp"
    distributed_kwargs["group"] = dist.group.WORLD
    save_validation_info_outputs = save_validation_info_outputs and (
        dist.get_rank() == 0
    )

with stagger_region(args.stagger_load):
    model = get_model(
        architecture="hf_pretrained",
        device_type="cpu",
        data_type=None if is_fp8 else torch.float16,
        fused_weights=False,
        **model_path_kwargs,
        **distributed_kwargs,
    )

model.eval()
fx_config.backed_size_oblivious = True
model.compile(backend="sendnn", options={"sendnn.dynamic": True})

__maybe_prepare_fp8_weights(model, is_fp8)

if not args.skip_validation:
    with stagger_region(args.stagger_load):
        validation_model = get_model(
            architecture="hf_pretrained",
            device_type="cpu",
            data_type=None if is_fp8 else torch.float32,
            fused_weights=False,
            **model_path_kwargs,
            **distributed_kwargs,
        )
    validation_model.eval()

# warmup with any input so compiler produces criteria json
input_ids, extra_kwargs = __prepare_inputs(2, max_tkv, tokenizer)
extra_kwargs["attn_name"] = ATTN_NAME
if (
    "granite-3.3-8b-instruct" in model_variant
    and USE_DISTRIBUTED
    and dist.get_world_size() == 4
):
    extra_kwargs["_kvcache_num_blocks_hint"] = KVCACHE_NUM_BLOCKS_HINT
warmup_model(
    model,
    input_ids,
    max_new_tokens=max_new_tokens,
    compile_dynamic_sendnn=True,
    stagger_update_lazyhandle=args.stagger_update_lazyhandle,
    **extra_kwargs,
)

if USE_DISTRIBUTED:
    # wait for rank0 to be finished as it is the only one generating the criteria json
    # this is needed since otherwise we may run into a race condition
    torch.distributed.barrier()


@dataclass
class ProgramInfo:
    program_id: int
    batch_size_limit: int
    batch_size_limit_type: str
    prompt_length_limit: int
    prompt_length_limit_type: str


def parse_program_limit(limit_str: str) -> tuple[int, str]:
    matcher = re.compile(r"^(<|>|<=|>=|==)(\d+)")

    # Default limit to min to maintain backwards compat
    try:
        limit_type = ">="
        limit_val = int(limit_str)
    except ValueError:
        limit_type = None
        match = matcher.fullmatch(limit_str)
        if match is None:
            raise ValueError("Program not well formatted, wrong limit type")
        limit_type = match.group(1)
        limit_val = int(match.group(2))
    return limit_val, limit_type


with open(args.program_criteria_json_path, "r") as f:
    program_criteria_json_list = json.load(f)["programs"]
    program_criteria_list = []
    for i, d in enumerate(program_criteria_json_list):
        program_criteria_list.append(
            ProgramCriteria(
                i,
                d["max_batch"],
                d["max_tkv"],
                d["batch_granularity"],
                d["tkv_granularity"],
            )
        )

    programs = []

    for program_str in args.programs:
        enforce_prompt_split = program_str.split(":")
        if len(enforce_prompt_split) == 1:
            programs.append(
                ProgramInfo(int(enforce_prompt_split[0]), 0, ">=", 0, ">=")
            )  # this will always satisfy
        else:
            program_id = int(enforce_prompt_split[0])
            enforce_batch_size, enforce_prompt_length = (
                _ for _ in enforce_prompt_split[1].split(",")
            )

            # Default limit to min to maintain backwards compat
            enforce_batch_size_val, enforce_batch_size_type = parse_program_limit(
                enforce_batch_size
            )
            enforce_prompt_length_val, enforce_prompt_length_type = parse_program_limit(
                enforce_prompt_length
            )

            programs.append(
                ProgramInfo(
                    program_id,
                    enforce_batch_size_val,
                    enforce_batch_size_type,
                    enforce_prompt_length_val,
                    enforce_prompt_length_type,
                )
            )

    if len(programs) == 0:
        programs = [
            ProgramInfo(p.program_id, 0, ">=", 0, ">=") for p in program_criteria_list
        ]


# FIXME: filter condition for this on prompt and batch
program_map = get_programs_prompts(
    program_criteria_list,
    multiple=64,
    max_batch_size=max_batch_size,
    max_tkv=max_tkv,
    program_cycles=max_new_tokens,
    prioritize_large_batch_sizes=args.prioritize_large_batch_sizes,
)
for v in program_map.values():
    random.Random(42).shuffle(v)

# select prompts that fit the batch size criteria
valid_prompts = []
<<<<<<< HEAD
if custom_shape:
    for program_criteria_seq, valid_prompt_shapes in program_map.items():
        for valid_prompt_shape in valid_prompt_shapes:
            if valid_prompt_shape == custom_shape:
                valid_prompts = [(program_criteria_seq[0].program_id, custom_shape)]
=======
for program_info in programs:
    program_id = program_info.program_id
    batch_size_limit = program_info.batch_size_limit
    batch_size_limit_type = program_info.batch_size_limit_type
    prompt_length_limit = program_info.prompt_length_limit
    prompt_length_limit_type = program_info.prompt_length_limit_type

    found_valid_prompt = False
    valid_map_keys = [
        k for k in program_map.keys() if k[0] == program_criteria_list[program_id]
    ]

    if len(valid_map_keys) > 0:
        for valid_prompt_shape in program_map.get(valid_map_keys[0], []):
            # make sure the criteria for batch limit and prompt limit is satisfied
            # eval is safe here because we have limited what type and limit can be before
            batch_check = eval(
                f"valid_prompt_shape[0] {batch_size_limit_type} {batch_size_limit}"
            )
            prompt_check = eval(
                f"valid_prompt_shape[1] {prompt_length_limit_type} {prompt_length_limit}"
            )
            if batch_check and prompt_check:
                valid_prompts.append((program_id, valid_prompt_shape))
                found_valid_prompt = True
>>>>>>> 78d5b624
                break
        if len(valid_prompts) > 0:
            break
else:
    for program_id, min_batch_size, min_prompt_length in programs:
        found_valid_prompt = False
        valid_map_keys = [
            k for k in program_map.keys() if k[0] == program_criteria_list[program_id]
        ]

        if len(valid_map_keys) > 0:
            for valid_prompt_shape in program_map.get(valid_map_keys[0], []):
                # make sure the criteria for min batch and min prompt is satisfied
                if (
                    valid_prompt_shape[0] >= min_batch_size
                    and valid_prompt_shape[1] >= min_prompt_length
                ):
                    valid_prompts.append((program_id, valid_prompt_shape))
                    found_valid_prompt = True
                    break

<<<<<<< HEAD
        if not found_valid_prompt:
            if local_rank == 0:
                dprint(
                    f"no valid prompt shape was found which would result in program {program_id} that satisfied min_batch={min_batch_size} and min_prompt_length={min_prompt_length}"
                )
=======
    if not found_valid_prompt:
        if local_rank == 0:
            dprint(
                f"no valid prompt shape was found which would result in program {program_id} that satisfied batch{batch_size_limit_type}{batch_size_limit} and prompt_length{prompt_length_limit_type}{prompt_length_limit}"
            )
>>>>>>> 78d5b624


# metric calculator based on the cross-entropy and mean diff for each decode step
def __metric_calculator(r: torch.Tensor, t: torch.Tensor):
    cross_entropy = torch.nn.CrossEntropyLoss()(
        r, t.softmax(dim=1).to(dtype=torch.float32)
    )
    diff = torch.mean(
        torch.abs(
            r.softmax(dim=1).to(dtype=torch.float32)
            - t.softmax(dim=1).to(dtype=torch.float32)
        )
    )
    return (cross_entropy, diff)


failed_cases = []
# for each program and valid prompt (batch size, sequence length)
for program_id, valid_prompt in valid_prompts:
    # when we enforce homogeneous prompt programs, we will cycle through all sizes between the min of a program and the valid prompt sequence length
    # if there does not exist enough sequence sizes between this range, we will cycle back to the beginning
    # in the event we don't have enough sequences that satisfy the enforce_sizes, we will repeat sequences and warn the user
    enforce_sizes = [valid_prompt[1]]
    if args.enforce_homogeneous_prompt_programs:
        # this will get the number of bits for the sequence length and shift to get the power of 2 that is less than or equal to the sequence length
        tkv_cutoff = 1 << (valid_prompt[1].bit_length() - 1)
        possible_seq_lengths = [_ for _ in range(tkv_cutoff, valid_prompt[1], 64)]
        # favor sequences that are close to the valid prompt length
        possible_seq_lengths.reverse()
        enforce_sizes = enforce_sizes + list(
            itertools.islice(itertools.cycle(possible_seq_lengths), valid_prompt[0] - 1)
        )

    input_ids, extra_kwargs = __prepare_inputs(
        valid_prompt[0], valid_prompt[1], tokenizer, enforce_sizes=enforce_sizes
    )
    extra_kwargs["attn_name"] = ATTN_NAME
    if (
        "granite-3.3-8b-instruct" in model_variant
        and USE_DISTRIBUTED
        and dist.get_world_size() == 4
    ):
        extra_kwargs["_kvcache_num_blocks_hint"] = KVCACHE_NUM_BLOCKS_HINT

    if local_rank == 0:
        dprint(f"*** testing program {program_id} ***")
        dprint(
            f"program id: {program_id}, valid prompt: {valid_prompt}, input shape: {input_ids.shape}"
        )

    if not args.skip_validation:
        # attempt to load the cpu validation info if it is already computed
        cpu_validation_info = __load_validation_info(
            model_variant,
            valid_prompt[0],
            valid_prompt[1],
            max_new_tokens,
            tokenizer,
            seed=0,
            attn_type=ATTN_NAME,
        )
        # if the cpu validation info is not yet computed, compute it
        if cpu_validation_info is None:
            cpu_validation_info = extract_validation_information(
                validation_model,
                input_ids,
                max_new_tokens,
                LogitsExtractorHook(),
                attn_algorithm="math",
                **extra_kwargs,
            )
            # save the cpu validation info for later consumption
            if save_validation_info_outputs:
                cpu_validation_info.save(
                    get_validation_info_path(
                        args.validation_info_outputs_dir,
                        model_variant,
                        valid_prompt[0],
                        valid_prompt[1],
                        max_new_tokens,
                        0,
                        ATTN_NAME,
                        dtype=CPU_DTYPE,
                    )
                )

        if args.test_type == "metrics":
            aiu_validation_info = extract_validation_information(
                model,
                input_ids,
                max_new_tokens,
                GoldenTokenHook(cpu_validation_info.get_info("tokens")),
                only_last_token=False,
                timing=TIMING,
                **extra_kwargs,
            )

            # capture all level 1 metrics
            level_1_metrics = capture_level_1_metrics(
                cpu_validation_info.get_info("logits"),
                aiu_validation_info.get_info("logits"),
                top_k_loss_calculator(20, __metric_calculator),
            )

            cpu_tokens = cpu_validation_info.get_info("tokens")

            for sentence_idx, token_idx, metrics_value in level_1_metrics:
                if local_rank == 0:
                    aiu_token = torch.argmax(
                        aiu_validation_info.get_info("logits")[sentence_idx][token_idx],
                        dim=-1,
                    )
                    cpu_token = cpu_tokens[sentence_idx][valid_prompt[1] + token_idx]
                    aiu_str = tokenizer.decode(aiu_token).replace(
                        "\n", "<NEWLINE>"
                    )  # remove newlines for readability
                    cpu_str = tokenizer.decode(cpu_token).replace(
                        "\n", "<NEWLINE>"
                    )  # remove newlines for readability
                    dprint(
                        f'For Program {program_id} in sentence {sentence_idx + 1}: the metric for token {token_idx} is {metrics_value}, AIU ID="{aiu_token.item()}" | STR="{aiu_str}" -- CPU ID="{cpu_token.item()}" | CPU STR="{cpu_str}"'
                    )

            ce_fail_responses = filter_failed_level_1_cases(
                level_1_metrics, lambda m: m[0] >= args.cross_entropy_threshold
            )
            failure_rate = len(ce_fail_responses) / len(level_1_metrics)
            if failure_rate >= args.failure_rate_threshold:
                failed_cases.append((program_id, valid_prompt, failure_rate))

        elif args.test_type == "tokens":
            aiu_validation_info = extract_validation_information(
                model,
                input_ids,
                max_new_tokens,
                None,
                only_last_token=False,
                timing=TIMING,
                **extra_kwargs,
            )

            if local_rank == 0:
                for sentence_idx, (reference_sentence, test_sentence) in enumerate(
                    zip(
                        cpu_validation_info.get_info("tokens"),
                        aiu_validation_info.get_info("tokens"),
                    )
                ):
                    tokens_prompt = [
                        t.item() for t in reference_sentence[:-max_new_tokens]
                    ]
                    cpu_tokens_generated = [
                        t.item() for t in reference_sentence[-max_new_tokens:]
                    ]
                    aiu_tokens_generated = [
                        t.item() for t in test_sentence[-max_new_tokens:]
                    ]
                    tokens_prompt_without_pad = list(
                        dropwhile(lambda x: x == tokenizer.pad_token_id, tokens_prompt)
                    )
                    prompt_length = len(
                        [token_id for token_id in tokens_prompt_without_pad]
                    )
                    dprint(f"Prompt Length: {prompt_length}")
                    dprint(f"For Program {program_id} in sentence {sentence_idx + 1}:")
                    dprint(f"Prompt:\n{tokenizer.decode(tokens_prompt_without_pad)}")
                    dprint(f"CPU tokens:\n{cpu_tokens_generated}")
                    dprint(f"AIU tokens:\n{aiu_tokens_generated}")
                    dprint(f"CPU output:\n{tokenizer.decode(cpu_tokens_generated)}")
                    dprint(f"AIU output:\n{tokenizer.decode(aiu_tokens_generated)}")
        else:
            raise ValueError("test type must be one of metrics or tokens")
    else:
        aiu_validation_info = extract_validation_information(
            model,
            input_ids,
            max_new_tokens,
            None,
            only_last_token=False,
            timing=TIMING,
            **extra_kwargs,
        )

        if local_rank == 0:
            for sentence_idx, test_sentence in enumerate(
                aiu_validation_info.get_info("tokens")
            ):
                tokens_prompt = [t.item() for t in test_sentence[:-max_new_tokens]]
                aiu_tokens_generated = [
                    t.item() for t in test_sentence[-max_new_tokens:]
                ]
                dprint(f"For Program {program_id} in sentence {sentence_idx + 1}:")
                dprint(f"Prompt:\n{tokenizer.decode(tokens_prompt)}")
                dprint(f"AIU tokens:\n{aiu_tokens_generated}")
                dprint(f"AIU output:\n{tokenizer.decode(aiu_tokens_generated)}")

if not args.skip_validation and local_rank == 0:
    if len(failed_cases) != 0:
        dprint("the test failed with the following cases:")
        for failed_case in failed_cases:
            dprint(
                f"Program ID: {failed_case[0]}, Prompt Shape: {failed_case[1]}, Failure Rate: {failed_case[2]}"
            )
    else:
        dprint("all tests passed")<|MERGE_RESOLUTION|>--- conflicted
+++ resolved
@@ -180,6 +180,7 @@
 DATASET_PATH = args.dataset_path
 save_validation_info_outputs = args.save_validation_info_outputs
 tokenizer = AutoTokenizer.from_pretrained(model_variant)
+custom_shape = None
 
 if args.dataset_type == "custom":
     if local_rank == 0:
@@ -479,44 +480,22 @@
 
 # select prompts that fit the batch size criteria
 valid_prompts = []
-<<<<<<< HEAD
 if custom_shape:
     for program_criteria_seq, valid_prompt_shapes in program_map.items():
         for valid_prompt_shape in valid_prompt_shapes:
             if valid_prompt_shape == custom_shape:
                 valid_prompts = [(program_criteria_seq[0].program_id, custom_shape)]
-=======
-for program_info in programs:
-    program_id = program_info.program_id
-    batch_size_limit = program_info.batch_size_limit
-    batch_size_limit_type = program_info.batch_size_limit_type
-    prompt_length_limit = program_info.prompt_length_limit
-    prompt_length_limit_type = program_info.prompt_length_limit_type
-
-    found_valid_prompt = False
-    valid_map_keys = [
-        k for k in program_map.keys() if k[0] == program_criteria_list[program_id]
-    ]
-
-    if len(valid_map_keys) > 0:
-        for valid_prompt_shape in program_map.get(valid_map_keys[0], []):
-            # make sure the criteria for batch limit and prompt limit is satisfied
-            # eval is safe here because we have limited what type and limit can be before
-            batch_check = eval(
-                f"valid_prompt_shape[0] {batch_size_limit_type} {batch_size_limit}"
-            )
-            prompt_check = eval(
-                f"valid_prompt_shape[1] {prompt_length_limit_type} {prompt_length_limit}"
-            )
-            if batch_check and prompt_check:
-                valid_prompts.append((program_id, valid_prompt_shape))
-                found_valid_prompt = True
->>>>>>> 78d5b624
                 break
         if len(valid_prompts) > 0:
             break
 else:
-    for program_id, min_batch_size, min_prompt_length in programs:
+    for program_info in programs:
+        program_id = program_info.program_id
+        batch_size_limit = program_info.batch_size_limit
+        batch_size_limit_type = program_info.batch_size_limit_type
+        prompt_length_limit = program_info.prompt_length_limit
+        prompt_length_limit_type = program_info.prompt_length_limit_type
+
         found_valid_prompt = False
         valid_map_keys = [
             k for k in program_map.keys() if k[0] == program_criteria_list[program_id]
@@ -524,28 +503,23 @@
 
         if len(valid_map_keys) > 0:
             for valid_prompt_shape in program_map.get(valid_map_keys[0], []):
-                # make sure the criteria for min batch and min prompt is satisfied
-                if (
-                    valid_prompt_shape[0] >= min_batch_size
-                    and valid_prompt_shape[1] >= min_prompt_length
-                ):
+                # make sure the criteria for batch limit and prompt limit is satisfied
+                # eval is safe here because we have limited what type and limit can be before
+                batch_check = eval(
+                    f"valid_prompt_shape[0] {batch_size_limit_type} {batch_size_limit}"
+                )
+                prompt_check = eval(
+                    f"valid_prompt_shape[1] {prompt_length_limit_type} {prompt_length_limit}"
+                )
+                if batch_check and prompt_check:
                     valid_prompts.append((program_id, valid_prompt_shape))
                     found_valid_prompt = True
                     break
-
-<<<<<<< HEAD
         if not found_valid_prompt:
             if local_rank == 0:
                 dprint(
-                    f"no valid prompt shape was found which would result in program {program_id} that satisfied min_batch={min_batch_size} and min_prompt_length={min_prompt_length}"
+                    f"no valid prompt shape was found which would result in program {program_id} that satisfied batch{batch_size_limit_type}{batch_size_limit} and prompt_length{prompt_length_limit_type}{prompt_length_limit}"
                 )
-=======
-    if not found_valid_prompt:
-        if local_rank == 0:
-            dprint(
-                f"no valid prompt shape was found which would result in program {program_id} that satisfied batch{batch_size_limit_type}{batch_size_limit} and prompt_length{prompt_length_limit_type}{prompt_length_limit}"
-            )
->>>>>>> 78d5b624
 
 
 # metric calculator based on the cross-entropy and mean diff for each decode step
