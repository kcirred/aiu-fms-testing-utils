--- conflicted
+++ resolved
@@ -120,16 +120,15 @@
     help="Limit the number of concurrent processes executing the AIU update_lazyhandle phase. Set to 0 to allow all processes",
 )
 parser.add_argument(
-<<<<<<< HEAD
     "--dist_timeout",
     type=int,
     default=0,
     help="Timeout to use for messaging in minutes. Default set by PyTorch dist.init_process_group",
-=======
+)
+parser.add_argument(
     "--skip_validation",
     action="store_true",
     help="set to true to skip cpu validation",
->>>>>>> 73086774
 )
 
 args = parser.parse_args()
@@ -147,7 +146,7 @@
     raise ValueError("dataset_type must be one of rag_factoid or sharegpt")
 
 if args.skip_validation and args.test_type == "metrics":
-    dprint("When skipping validation, only test_type=tokens will be done, ignoring test_type=metrics")
+    dprint("When skipping validation, only test_type will be ignored")
 
 
 USE_DISTRIBUTED = args.distributed
@@ -474,7 +473,7 @@
 
         if local_rank == 0:
             for sentence_idx, test_sentence in enumerate(aiu_validation_info.get_info("tokens")):
-                tokens_prompt = [t.item() for t in reference_sentence[:-max_new_tokens]]
+                tokens_prompt = [t.item() for t in test_sentence[:-max_new_tokens]]
                 aiu_tokens_generated = [
                     t.item() for t in test_sentence[-max_new_tokens:]
                 ]
